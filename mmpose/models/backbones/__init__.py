from .hourglass import HourglassNet
from .hrnet import HRNet
from .mobilenet_v2 import MobileNetV2
from .mobilenet_v3 import MobileNetV3
from .regnet import RegNet
from .resnet import ResNet, ResNetV1d
from .resnext import ResNeXt
from .scnet import SCNet
from .seresnet import SEResNet
from .seresnext import SEResNeXt
from .shufflenet_v1 import ShuffleNetV1
from .shufflenet_v2 import ShuffleNetV2

__all__ = [
<<<<<<< HEAD
    'ResNet', 'ResNeXt', 'ResNetV1d', 'ResNetV1d', 'SEResNet', 'ShuffleNetV1',
    'ShuffleNetV2', 'MobileNetV2', 'HRNet', 'HourglassNet', 'SCNet'
=======
    'HourglassNet',
    'HRNet',
    'MobileNetV2',
    'MobileNetV3',
    'RegNet',
    'ResNet',
    'ResNetV1d',
    'ResNeXt',
    'SEResNet',
    'SEResNeXt',
    'ShuffleNetV1',
    'ShuffleNetV2',
>>>>>>> 6c898c0a
]<|MERGE_RESOLUTION|>--- conflicted
+++ resolved
@@ -11,11 +11,8 @@
 from .shufflenet_v1 import ShuffleNetV1
 from .shufflenet_v2 import ShuffleNetV2
 
+
 __all__ = [
-<<<<<<< HEAD
-    'ResNet', 'ResNeXt', 'ResNetV1d', 'ResNetV1d', 'SEResNet', 'ShuffleNetV1',
-    'ShuffleNetV2', 'MobileNetV2', 'HRNet', 'HourglassNet', 'SCNet'
-=======
     'HourglassNet',
     'HRNet',
     'MobileNetV2',
@@ -24,9 +21,9 @@
     'ResNet',
     'ResNetV1d',
     'ResNeXt',
+    'SCNet',
     'SEResNet',
     'SEResNeXt',
     'ShuffleNetV1',
-    'ShuffleNetV2',
->>>>>>> 6c898c0a
+    'ShuffleNetV2'
 ]